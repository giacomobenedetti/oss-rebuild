--- conflicted
+++ resolved
@@ -24,21 +24,9 @@
 // The strategies are pointers because omitempty does not treat an empty struct as empty, but it
 // does treat nil pointers as empty.
 type StrategyOneOf struct {
-<<<<<<< HEAD
-	LocationHint            *rebuild.LocationHint          `json:"rebuild_location_hint,omitempty" yaml:"rebuild_location_hint,omitempty"`
-	PureWheelBuild          *pypi.PureWheelBuild           `json:"pypi_pure_wheel_build,omitempty" yaml:"pypi_pure_wheel_build,omitempty"`
-	SourceDistributionBuild *pypi.SourceDistributionBuild  `json:"pypi_source_distribution_build,omitempty" yaml:"pypi_source_distribution_build,omitempty"`
-	NPMPackBuild            *npm.NPMPackBuild              `json:"npm_pack_build,omitempty" yaml:"npm_pack_build,omitempty"`
-	NPMCustomBuild          *npm.NPMCustomBuild            `json:"npm_custom_build,omitempty" yaml:"npm_custom_build,omitempty"`
-	CratesIOCargoPackage    *cratesio.CratesIOCargoPackage `json:"cratesio_cargo_package,omitempty" yaml:"cratesio_cargo_package,omitempty"`
-	MavenBuild              *maven.MavenBuild              `json:"maven_build,omitempty" yaml:"maven_build,omitempty"`
-	DebianPackage           *debian.DebianPackage          `json:"debian_package,omitempty" yaml:"debian_package,omitempty"`
-	Debrebuild              *debian.Debrebuild             `json:"debrebuild,omitempty" yaml:"debrebuild,omitempty"`
-	ManualStrategy          *rebuild.ManualStrategy        `json:"manual,omitempty" yaml:"manual,omitempty"`
-	WorkflowStrategy        *rebuild.WorkflowStrategy      `json:"flow,omitempty" yaml:"flow,omitempty"`
-=======
 	LocationHint         *rebuild.LocationHint          `json:"rebuild_location_hint,omitempty" yaml:"rebuild_location_hint,omitempty"`
 	PureWheelBuild       *pypi.PureWheelBuild           `json:"pypi_pure_wheel_build,omitempty" yaml:"pypi_pure_wheel_build,omitempty"`
+  SourceDistributionBuild *pypi.SourceDistributionBuild  `json:"pypi_source_distribution_build,omitempty" yaml:"pypi_source_distribution_build,omitempty"`
 	NPMPackBuild         *npm.NPMPackBuild              `json:"npm_pack_build,omitempty" yaml:"npm_pack_build,omitempty"`
 	NPMCustomBuild       *npm.NPMCustomBuild            `json:"npm_custom_build,omitempty" yaml:"npm_custom_build,omitempty"`
 	CratesIOCargoPackage *cratesio.CratesIOCargoPackage `json:"cratesio_cargo_package,omitempty" yaml:"cratesio_cargo_package,omitempty"`
@@ -48,7 +36,6 @@
 	Debrebuild           *debian.Debrebuild             `json:"debrebuild,omitempty" yaml:"debrebuild,omitempty"`
 	ManualStrategy       *rebuild.ManualStrategy        `json:"manual,omitempty" yaml:"manual,omitempty"`
 	WorkflowStrategy     *rebuild.WorkflowStrategy      `json:"flow,omitempty" yaml:"flow,omitempty"`
->>>>>>> 3ca95487
 }
 
 // NewStrategyOneOf creates a StrategyOneOf from a rebuild.Strategy, using typecasting to put the strategy in the right place.
